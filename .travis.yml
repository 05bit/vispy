language: generic
os: linux
dist: xenial
addons:
  apt:
    packages:
    - &mesa_apt [libgl1-mesa-dri]
    - &full_apt [libgl1-mesa-dri, libegl1-mesa, cmake, xorg-dev, libglu1-mesa-dev, mercurial, libdbus-1-dev, libgl1-mesa-dev, libglu1-mesa-dev, libpulse-dev, libx11-dev, libxcursor-dev, libxext-dev, libxi-dev, libxinerama-dev, libxrandr-dev, libxss-dev, libxt-dev, libxv-dev, libxxf86vm-dev, libasound2-dev, libudev-dev, libsdl2-2.0-0]
    # full_apt should also have 'libts-dev' but it is not available on xenial
    # liblgfw2 is not whitelisted by Travis, so we don't try using it here (not usable anyway)

# Size testing can be skipped by adding "[size skip]" within a commit message.

matrix:
  include:
    - env: PYTHON_VERSION=3.7 DEPS=minimal TEST=standard
           CONDA_DEPENDENCIES="numpy scipy pytest cython coveralls pytest-cov pytest-sugar meshio"
           CONDA_CHANNELS=conda-forge
           CONDA_CHANNEL_PRIORITY=strict
           PIP_DEPENDENCIES="numpydoc"
      os: osx
      osx_image: xcode10.1

    - env: PYTHON_VERSION=3.7 DEPS=full TEST=standard
<<<<<<< HEAD
           CONDA_DEPENDENCIES="numpy scipy pytest cython coveralls pytest-cov pytest-sugar pyopengl networkx pysdl2 matplotlib jupyter pyqt=5 scikit-image mock meshio"
=======
           CONDA_DEPENDENCIES="numpy scipy pytest cython coveralls pytest-cov pytest-sugar pyopengl networkx pysdl2 matplotlib jupyter pyqt=5 scikit-image"
>>>>>>> cf244a26
           CONDA_CHANNELS=conda-forge
           CONDA_CHANNEL_PRIORITY=strict
      os: osx
      osx_image: xcode10.1

    # also tests file sizes, style, line endings
    - env: PYTHON_VERSION=3.7 DEPS=minimal TEST=standard
           CONDA_DEPENDENCIES="numpy scipy pytest cython coveralls pytest-cov pytest-sugar flake8 meshio"
           CONDA_CHANNELS=conda-forge
           CONDA_CHANNEL_PRIORITY=strict
           PIP_DEPENDENCIES="numpydoc"
      addons:
        apt:
          packages:

    # XXX eventually we need to support GLFW 3.3.1...
    - env: PYTHON_VERSION=3.7 DEPS=full TEST=standard
           CONDA_DEPENDENCIES="numpy scipy pytest cython coveralls pytest-cov pytest-sugar pyopengl networkx pysdl2 matplotlib jupyter pyqt=5 pillow decorator six scikit-image glfw!=3.3.1 freetype-py imageio freetype<2.10.0 meshio"
           CONDA_CHANNELS=conda-forge
           CONDA_CHANNEL_PRIORITY=strict
           PIP_DEPENDENCIES="husl pypng cassowary"
      addons:
        apt:
          packages:
            - *mesa_apt
            - *full_apt

    # test examples
    - env: PYTHON_VERSION=3.7 DEPS=full TEST=examples
           CONDA_DEPENDENCIES="numpy scipy pytest cython coveralls pytest-cov pytest-sugar pyopengl networkx pysdl2 matplotlib jupyter pyqt=5 pillow decorator six scikit-image glfw!=3.3.1 freetype-py imageio freetype<2.10.0 meshio"
           CONDA_CHANNELS=conda-forge
           CONDA_CHANNEL_PRIORITY=strict
           PIP_DEPENDENCIES="husl pypng cassowary"
      addons:
        apt:
          packages:
            - *mesa_apt
            - *full_apt

    # OSMesa requires a specific Travis run because since the system also
    # has (on-screen) OpenGL installed, we need to setup environment variable
    # to avoid having the linker load the wrong libglapi.so which would cause
    # OSMesa to crash
    - env: PYTHON_VERSION=3.7 DEPS=osmesa TEST=osmesa
           CONDA_DEPENDENCIES="numpy scipy pytest cython coveralls pytest-cov pytest-sugar mesalib libglu meshio"
           CONDA_CHANNELS=conda-forge
           CONDA_CHANNEL_PRIORITY=strict
      addons:
        apt:
          packages:


before_install:
    - git clone https://github.com/astropy/ci-helpers.git
    - source ci-helpers/travis/setup_conda.sh
    - SRC_DIR=$(pwd)
    # file size checks run on minimal build for time
    - if [ "${DEPS}" == "minimal" ]; then
        if [ "${TRAVIS_PULL_REQUEST}" != "false" ]; then
          GIT_TARGET_EXTRA="+refs/heads/${TRAVIS_BRANCH}";
          GIT_SOURCE_EXTRA="+refs/pull/${TRAVIS_PULL_REQUEST}/merge";
        else
          GIT_TARGET_EXTRA="";
          GIT_SOURCE_EXTRA="";
        fi;
        cd ~;
        mkdir target-size-clone && cd target-size-clone;
        git init && git remote add -t ${TRAVIS_BRANCH} origin git://github.com/${TRAVIS_REPO_SLUG}.git;
        git fetch origin ${GIT_TARGET_EXTRA} && git checkout -qf FETCH_HEAD;
        git tag travis-merge-target;
        git gc --aggressive;
        TARGET_SIZE=`du -s . | sed -e "s/[[:space:]].*//"`;
        git pull origin ${GIT_SOURCE_EXTRA};
        git gc --aggressive;
        MERGE_SIZE=`du -s . | sed -e "s/[[:space:]].*//"`;
        if [ "${MERGE_SIZE}" != "${TARGET_SIZE}" ]; then
          SIZE_DIFF=`expr \( ${MERGE_SIZE} - ${TARGET_SIZE} \)`;
        else
          SIZE_DIFF=0;
        fi;
      fi;


install:
    # On Python3, install system-wide copies of bundled libraries instead
    # Also install PyQt5, imaging (PIL or pillow), scipy, mpl, egl
    # wxpython available from conda-forge but not for OSX:
    #     https://github.com/conda-forge/wxpython-feedstock/issues/2
    # Don't test pyside2 because it seems to segfault on travis
    # If we only need a single backend (DEPS=backend), then use PyQT5
    # Don't test Pyglet because it currently segfaults (but AppVeyor checks it)
    # WX requires OSMesa (mesa on conda) which has typically been an
    # additional test environment. With llvm=3.3 the combination of
    # EGL and mesa causes segmentation faults. See issue #1401.
    - if [ "${DEPS}" == "full" ] && [ "${TRAVIS_OS_NAME}" == "linux" ] && [ "${PYTHON_VERSION}" == "3.7" ]; then
        rm -rf ${SRC_DIR}/vispy/ext/_bundled;
      fi;

    # Install vispy
    - cd ${SRC_DIR}
    - python setup.py install
    - python setup.py develop
    - cd ~


before_script:
    # We need to create a (fake) display on Travis, let's use a funny resolution
    # For OSX: https://github.com/travis-ci/travis-ci/issues/7313#issuecomment-279914149
    - if [ "${TEST}" != "osmesa" ]; then
        export DISPLAY=:99.0;
        if [ "${TRAVIS_OS_NAME}" = "osx" ]; then ( sudo Xvfb :99 -ac -screen 0 1400x900x24 +render +iglx; echo ok )& fi;
        if [ "${TRAVIS_OS_NAME}" = "linux" ]; then
          /sbin/start-stop-daemon --start --quiet --pidfile /tmp/custom_xvfb_99.pid --make-pidfile --background --exec /usr/bin/Xvfb -- :99 -screen 0 1400x900x24 -ac +extension GLX +render;
        fi;
      fi;
    - if [ "${TEST}" == "osmesa" ]; then
        export OSMESA_LIBRARY=$CONDA_PREFIX/lib/libOSMesa32.so;
      fi;


script:
    - cd ${SRC_DIR}
    - python -c "import vispy; print(vispy.sys_info())"
    - if [ "${TEST}" == "standard" ]; then
        python make test unit --tb=short;
      fi;
    - if [ "${TEST}" == "examples" ] || [ "${DEPS}" == "minimal" ]; then
        make examples;
      fi;
    - if [ "${DEPS}" == "minimal" ]; then
        make extra;
      fi;
    - if [ "${TEST}" == "osmesa" ]; then
        make osmesa;
      fi;
    # Each line must be run in a separate line to ensure exit code accuracy
    - if [ "${DEPS}" == "minimal" ]; then
        echo "Size difference ${SIZE_DIFF} kB";
        if git log --format=%B -n 2 | grep -q "\[size skip\]"; then
          echo "Skipping size test";
        elif git log --format=%B -n 2 | grep -q "\[skip size\]"; then
          echo "Skipping size test";
        else
          test ${SIZE_DIFF} -lt 100;
        fi;
      fi;


after_success:
    # Need to run from source dir to execute appropriate "git" commands
    - if [ "${TEST}" == "standard" ]; then
        COVERAGE_FILE=.vispy-coverage coverage combine;
        mv .vispy-coverage .coverage;
        coveralls;
      fi;<|MERGE_RESOLUTION|>--- conflicted
+++ resolved
@@ -22,11 +22,7 @@
       osx_image: xcode10.1
 
     - env: PYTHON_VERSION=3.7 DEPS=full TEST=standard
-<<<<<<< HEAD
-           CONDA_DEPENDENCIES="numpy scipy pytest cython coveralls pytest-cov pytest-sugar pyopengl networkx pysdl2 matplotlib jupyter pyqt=5 scikit-image mock meshio"
-=======
-           CONDA_DEPENDENCIES="numpy scipy pytest cython coveralls pytest-cov pytest-sugar pyopengl networkx pysdl2 matplotlib jupyter pyqt=5 scikit-image"
->>>>>>> cf244a26
+           CONDA_DEPENDENCIES="numpy scipy pytest cython coveralls pytest-cov pytest-sugar pyopengl networkx pysdl2 matplotlib jupyter pyqt=5 scikit-image meshio"
            CONDA_CHANNELS=conda-forge
            CONDA_CHANNEL_PRIORITY=strict
       os: osx
